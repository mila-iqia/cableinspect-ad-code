--- conflicted
+++ resolved
@@ -1,7 +1,5 @@
 # CableInspect-AD: An Expert-Annotated Anomaly Detection Dataset
 
-<<<<<<< HEAD
-=======
 [Mila - Quebec AI Institute](https://mila.quebec/en/industry-services) & [Institut de recherche d'Hydro-Québec]()
 
 Akshatha Arodi\*, Margaux Luck\*, Jean-Luc Bedwani, Aldo Zaimi, Ge Li, Nicolas Pouliot, Julien Beaudry, Gaétan Marceau Caron
@@ -10,7 +8,6 @@
 
 [[Paper]()] [[Project](https://mila-iqia.github.io/cableinspect-ad/#)] [[Dataset]()] [[Bibtex]()]
 
->>>>>>> c92a3112
 ## Installation
 
 To setup the environment:
@@ -60,10 +57,58 @@
 
 ```bash 
 python scripts/cogvlm_ad.py --data-path DATA_PATH --test-csv labels.csv --batch-size 4 --out-csv cables_cogvlm_zero_shot_vqascore.csv --generate-scores True
-<<<<<<< HEAD
-```
-=======
 ```
 
 
->>>>>>> c92a3112
+
+
+## Installation
+
+To setup the environment:
+```bash
+conda create -n ad_env python=3.10
+conda activate ad_env
+```
+We need to set these environment variables before installing torch.
+```bash
+envPath=$(conda info --envs | grep ad_env | awk '{print $NF}')
+export CUDA_HOME=$envPath
+```
+Install cudatoolkit
+```bash
+conda install nvidia/label/cuda-12.0.0::cuda-toolkit
+```
+To verify the installation, run the following:
+```bash
+nvcc --version
+```
+Install the dependancies:
+```bash
+pip install -r requirements.txt
+```
+
+Then nstall the package:
+```bash
+pip install -e .
+```
+
+### Pytest
+```bash
+pip install pytest
+
+pytest tests/
+```
+
+## Usage
+
+### Perform inference with a VLM
+
+```bash 
+python scripts/cogvlm_ad.py --data-path DATA_PATH --test-csv labels.csv --batch-size 4 --out-csv cables_cogvlm_zero_shot_inference.csv
+```
+
+### Calculate Anomaly Score (VQAScore)
+
+```bash 
+python scripts/cogvlm_ad.py --data-path DATA_PATH --test-csv labels.csv --batch-size 4 --out-csv cables_cogvlm_zero_shot_vqascore.csv --generate-scores True
+```