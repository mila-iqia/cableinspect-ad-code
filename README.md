--- conflicted
+++ resolved
@@ -1,6 +1,13 @@
 # CableInspect-AD: An Expert-Annotated Anomaly Detection Dataset
 
-<<<<<<< HEAD
+[Mila - Quebec AI Institute](https://mila.quebec/en/industry-services) & [Institut de recherche d'Hydro-Québec]()
+
+Akshatha Arodi\*, Margaux Luck\*, Jean-Luc Bedwani, Aldo Zaimi, Ge Li, Nicolas Pouliot, Julien Beaudry, Gaétan Marceau Caron
+
+\*Denotes equal contribution
+
+[[Paper]()] [[Project](https://mila-iqia.github.io/cableinspect-ad/#)] [[Dataset]()] [[Bibtex]()]
+
 ## Installation
 
 To setup the environment:
@@ -51,16 +58,5 @@
 ```bash 
 python scripts/cogvlm_ad.py --data-path DATA_PATH --test-csv labels.csv --batch-size 4 --out-csv cables_cogvlm_zero_shot_vqascore.csv --generate-scores True
 ```
-=======
-[Mila - Quebec AI Institute](https://mila.quebec/en/industry-services) & [Institut de recherche d'Hydro-Québec]()
-
-Akshatha Arodi\*, Margaux Luck\*, Jean-Luc Bedwani, Aldo Zaimi, Ge Li, Nicolas Pouliot, Julien Beaudry, Gaétan Marceau Caron
-
-\*Denotes equal contribution
-
-[[Paper]()] [[Project](https://mila-iqia.github.io/cableinspect-ad/#)] [[Dataset]()] [[Bibtex]()]
-
-## Installation
 
 
->>>>>>> a5ce25c5
